--- conflicted
+++ resolved
@@ -3,11 +3,7 @@
 from __future__ import absolute_import
 import click
 
-<<<<<<< HEAD
-from aiida.engine import launch, Process
-=======
 from aiida.engine import launch, Process, ProcessBuilder
->>>>>>> e848894f
 from .display import echo_process_results
 
 
@@ -20,19 +16,12 @@
     :param daemon: boolean, if True will submit to the daemon instead of running in current interpreter
     :param inputs: inputs for the process
     """
-<<<<<<< HEAD
-    if isinstance(process, Process):
-        process_name = process.__name__
-    else:
-        process_name = process.process_class.__name__
-=======
     if isinstance(process, ProcessBuilder):
         process_name = process.process_class.__name__
     elif issubclass(process, Process):
         process_name = process.__name__
     else:
         raise TypeError('invalid type for process: {}'.format(process))
->>>>>>> e848894f
 
     if daemon:
         node = launch.submit(process, **inputs)
