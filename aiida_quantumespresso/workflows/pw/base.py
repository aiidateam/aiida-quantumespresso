# -*- coding: utf-8 -*-
"""Workchain to run a Quantum ESPRESSO pw.x calculation with automated error handling and restarts."""
from aiida import orm
from aiida.common import AttributeDict, exceptions
from aiida.common.lang import type_check
from aiida.engine import ToContext, if_, while_, BaseRestartWorkChain, process_handler, ProcessHandlerReport, ExitCode
from aiida.plugins import CalculationFactory, GroupFactory

from aiida_quantumespresso.calculations.functions.create_kpoints_from_distance import create_kpoints_from_distance
from aiida_quantumespresso.common.types import ElectronicType, SpinType, RestartType
from aiida_quantumespresso.utils.defaults.calculation import pw as qe_defaults
from aiida_quantumespresso.utils.mapping import update_mapping, prepare_process_inputs
from aiida_quantumespresso.utils.pseudopotential import validate_and_prepare_pseudos_inputs
from aiida_quantumespresso.utils.resources import get_default_options, get_pw_parallelization_parameters
from aiida_quantumespresso.utils.resources import cmdline_remove_npools, create_scheduler_resources

from ..protocols.utils import ProtocolMixin

PwCalculation = CalculationFactory('quantumespresso.pw')
SsspFamily = GroupFactory('pseudo.family.sssp')
PseudoDojoFamily = GroupFactory('pseudo.family.pseudo_dojo')
CutoffsPseudoPotentialFamily = GroupFactory('pseudo.family.cutoffs')


def validate_pseudo_family(value, _):
    """Validate the `pseudo_family` input."""
    if value:
        import warnings
        from aiida.common.warnings import AiidaDeprecationWarning
        warnings.warn('`pseudo_family` is deprecated, use `pw.pseudos` instead.', AiidaDeprecationWarning)


class PwBaseWorkChain(ProtocolMixin, BaseRestartWorkChain):
    """Workchain to run a Quantum ESPRESSO pw.x calculation with automated error handling and restarts."""

    # pylint: disable=too-many-public-methods, too-many-statements

    _process_class = PwCalculation

    defaults = AttributeDict({
        'qe': qe_defaults,
        'delta_threshold_degauss': 30,
        'delta_factor_degauss': 0.1,
        'delta_factor_mixing_beta': 0.8, # 20% less mixing
        'delta_factor_electron_maxstep': 1.2, # 20% more steps
        'max_electron_maxstep': 600,
        'delta_factor_max_seconds': 0.95,
        'delta_factor_nbnd': 0.05,
        'delta_minimum_nbnd': 4,
    })

    @classmethod
    def define(cls, spec):
        """Define the process specification."""
        # yapf: disable
        super().define(spec)
        spec.expose_inputs(PwCalculation, namespace='pw', exclude=('kpoints',))
        spec.input('pw.metadata.options.resources', valid_type=dict, required=False)
        spec.input('kpoints', valid_type=orm.KpointsData, required=False,
            help='An explicit k-points list or mesh. Either this or `kpoints_distance` has to be provided.')
        spec.input('kpoints_distance', valid_type=orm.Float, required=False,
            help='The minimum desired distance in 1/Å between k-points in reciprocal space. The explicit k-points will '
                 'be generated automatically by a calculation function based on the input structure.')
        spec.input('kpoints_force_parity', valid_type=orm.Bool, required=False,
            help='Optional input when constructing the k-points based on a desired `kpoints_distance`. Setting this to '
                 '`True` will force the k-point mesh to have an even number of points along each lattice vector except '
                 'for any non-periodic directions.')
        spec.input('pseudo_family', valid_type=orm.Str, required=False, validator=validate_pseudo_family,
            help='[Deprecated: use `pw.pseudos` instead] An alternative to specifying the pseudo potentials manually in'
                 ' `pseudos`: one can specify the name of an existing pseudo potential family and the work chain will '
                 'generate the pseudos automatically based on the input structure.')
        spec.input('automatic_parallelization', valid_type=orm.Dict, required=False,
            help='When defined, the work chain will first launch an initialization calculation to determine the '
                 'dimensions of the problem, and based on this it will try to set optimal parallelization flags.')

        spec.outline(
            cls.setup,
            cls.validate_kpoints,
            cls.validate_pseudos,
            if_(cls.should_run_init)(
                cls.validate_init_inputs,
                cls.run_init,
                cls.inspect_init,
            ),
            while_(cls.should_run_process)(
                cls.prepare_process,
                cls.run_process,
                cls.inspect_process,
            ),
            cls.results,
        )

        spec.expose_outputs(PwCalculation)
        spec.output('automatic_parallelization', valid_type=orm.Dict, required=False,
            help='The results of the automatic parallelization analysis if performed.')

        spec.exit_code(201, 'ERROR_INVALID_INPUT_PSEUDO_POTENTIALS',
            message='The explicit `pseudos` or `pseudo_family` could not be used to get the necessary pseudos.')
        spec.exit_code(202, 'ERROR_INVALID_INPUT_KPOINTS',
            message='Neither the `kpoints` nor the `kpoints_distance` input was specified.')
        spec.exit_code(203, 'ERROR_INVALID_INPUT_RESOURCES',
            message='Neither the `options` nor `automatic_parallelization` input was specified. '
                    'This exit status has been deprecated as the check it corresponded to was incorrect.')
        spec.exit_code(204, 'ERROR_INVALID_INPUT_RESOURCES_UNDERSPECIFIED',
            message='The `metadata.options` did not specify both `resources.num_machines` and `max_wallclock_seconds`. '
                    'This exit status has been deprecated as the check it corresponded to was incorrect.')
        spec.exit_code(210, 'ERROR_INVALID_INPUT_AUTOMATIC_PARALLELIZATION_MISSING_KEY',
            message='Required key for `automatic_parallelization` was not specified.')
        spec.exit_code(211, 'ERROR_INVALID_INPUT_AUTOMATIC_PARALLELIZATION_UNRECOGNIZED_KEY',
            message='Unrecognized keys were specified for `automatic_parallelization`.')
        spec.exit_code(300, 'ERROR_UNRECOVERABLE_FAILURE',
            message='The calculation failed with an unidentified unrecoverable error.')
        spec.exit_code(310, 'ERROR_KNOWN_UNRECOVERABLE_FAILURE',
            message='The calculation failed with a known unrecoverable error.')
        spec.exit_code(320, 'ERROR_INITIALIZATION_CALCULATION_FAILED',
            message='The initialization calculation failed.')
        spec.exit_code(501, 'ERROR_IONIC_CONVERGENCE_REACHED_EXCEPT_IN_FINAL_SCF',
            message='Then ionic minimization cycle converged but the thresholds are exceeded in the final SCF.')
        spec.exit_code(710, 'WARNING_ELECTRONIC_CONVERGENCE_NOT_REACHED',
            message='The electronic minimization cycle did not reach self-consistency, but `scf_must_converge` '
                    'is `False` and/or `electron_maxstep` is 0.')
        # yapf: enable

    @classmethod
    def get_protocol_filepath(cls):
        """Return ``pathlib.Path`` to the ``.yaml`` file that defines the protocols."""
        from importlib_resources import files
        from ..protocols import pw as pw_protocols
        return files(pw_protocols) / 'base.yaml'

    @classmethod
    def get_builder_from_protocol(
        cls,
        code,
        structure,
        protocol=None,
        overrides=None,
        electronic_type=ElectronicType.METAL,
        spin_type=SpinType.NONE,
        initial_magnetic_moments=None,
        **_
    ):
        """Return a builder prepopulated with inputs selected according to the chosen protocol.

        :param code: the ``Code`` instance configured for the ``quantumespresso.pw`` plugin.
        :param structure: the ``StructureData`` instance to use.
        :param protocol: protocol to use, if not specified, the default will be used.
        :param overrides: optional dictionary of inputs to override the defaults of the protocol.
        :param electronic_type: indicate the electronic character of the system through ``ElectronicType`` instance.
        :param spin_type: indicate the spin polarization type to use through a ``SpinType`` instance.
        :param initial_magnetic_moments: optional dictionary that maps the initial magnetic moment of each kind to a
            desired value for a spin polarized calculation. Note that in case the ``starting_magnetization`` is also
            provided in the ``overrides``, this takes precedence over the values provided here. In case neither is
            provided and ``spin_type == SpinType.COLLINEAR``, an initial guess for the magnetic moments is used.
        :return: a process builder instance with all inputs defined ready for launch.
        """
        from aiida_quantumespresso.workflows.protocols.utils import get_starting_magnetization, recursive_merge

        if isinstance(code, str):
            code = orm.load_code(code)

        type_check(code, orm.Code)
        type_check(electronic_type, ElectronicType)
        type_check(spin_type, SpinType)

        if electronic_type not in [ElectronicType.METAL, ElectronicType.INSULATOR]:
            raise NotImplementedError(f'electronic type `{electronic_type}` is not supported.')

        if spin_type not in [SpinType.NONE, SpinType.COLLINEAR]:
            raise NotImplementedError(f'spin type `{spin_type}` is not supported.')

        if initial_magnetic_moments is not None and spin_type is not SpinType.COLLINEAR:
            raise ValueError(f'`initial_magnetic_moments` is specified but spin type `{spin_type}` is incompatible.')

        inputs = cls.get_protocol_inputs(protocol, overrides)

        meta_parameters = inputs.pop('meta_parameters')
        pseudo_family = inputs.pop('pseudo_family')

        natoms = len(structure.sites)

        try:
            pseudo_set = (PseudoDojoFamily, SsspFamily, CutoffsPseudoPotentialFamily)
            pseudo_family = orm.QueryBuilder().append(pseudo_set, filters={'label': pseudo_family}).one()[0]
        except exceptions.NotExistent as exception:
            raise ValueError(
                f'required pseudo family `{pseudo_family}` is not installed. Please use `aiida-pseudo install` to'
                'install it.'
            ) from exception

        try:
            cutoff_wfc, cutoff_rho = pseudo_family.get_recommended_cutoffs(structure=structure, unit='Ry')
            pseudos = pseudo_family.get_pseudos(structure=structure)
        except ValueError as exception:
            raise ValueError(
                f'failed to obtain recommended cutoffs for pseudo family `{pseudo_family}`: {exception}'
            ) from exception

        # Update the parameters based on the protocol inputs
        parameters = inputs['pw']['parameters']
        parameters['CONTROL']['etot_conv_thr'] = natoms * meta_parameters['etot_conv_thr_per_atom']
        parameters['ELECTRONS']['conv_thr'] = natoms * meta_parameters['conv_thr_per_atom']
        parameters['SYSTEM']['ecutwfc'] = cutoff_wfc
        parameters['SYSTEM']['ecutrho'] = cutoff_rho

        if electronic_type is ElectronicType.INSULATOR:
            parameters['SYSTEM']['occupations'] = 'fixed'
            parameters['SYSTEM'].pop('degauss')
            parameters['SYSTEM'].pop('smearing')

        if spin_type is SpinType.COLLINEAR:
            starting_magnetization = get_starting_magnetization(structure, pseudo_family, initial_magnetic_moments)
            parameters['SYSTEM']['starting_magnetization'] = starting_magnetization
            parameters['SYSTEM']['nspin'] = 2

        # If overrides are provided, they are considered absolute
        if overrides:
            parameter_overrides = overrides.get('pw', {}).get('parameters', {})
            parameters = recursive_merge(parameters, parameter_overrides)

            pseudos_overrides = overrides.get('pw', {}).get('pseudos', {})
            pseudos = recursive_merge(pseudos, pseudos_overrides)

        # pylint: disable=no-member
        builder = cls.get_builder()
        builder.pw['code'] = code
        builder.pw['pseudos'] = pseudos
        builder.pw['structure'] = structure
        builder.pw['parameters'] = orm.Dict(dict=parameters)
        builder.pw['metadata'] = inputs['pw']['metadata']
        if 'settings' in inputs['pw']:
            builder.pw['settings'] = orm.Dict(dict=inputs['pw']['settings'])
        if 'parallelization' in inputs['pw']:
            builder.pw['parallelization'] = orm.Dict(dict=inputs['pw']['parallelization'])
        builder.clean_workdir = orm.Bool(inputs['clean_workdir'])
        builder.kpoints_distance = orm.Float(inputs['kpoints_distance'])
        builder.kpoints_force_parity = orm.Bool(inputs['kpoints_force_parity'])
        # pylint: enable=no-member

        return builder

    def setup(self):
        """Call the ``setup`` of the ``BaseRestartWorkChain`` and create the inputs dictionary in ``self.ctx.inputs``.

        This ``self.ctx.inputs`` dictionary will be used by the ``BaseRestartWorkChain`` to submit the calculations
        in the internal loop.

        The ``parameters`` and ``settings`` input ``Dict`` nodes are converted into a regular dictionary and the
        default namelists for the ``parameters`` are set to empty dictionaries if not specified.
        """
        super().setup()
        self.ctx.inputs = AttributeDict(self.exposed_inputs(PwCalculation, 'pw'))

        self.ctx.inputs.parameters = self.ctx.inputs.parameters.get_dict()
        self.ctx.inputs.parameters.setdefault('CONTROL', {})
        self.ctx.inputs.parameters.setdefault('ELECTRONS', {})
        self.ctx.inputs.parameters.setdefault('SYSTEM', {})
        self.ctx.inputs.parameters['CONTROL'].setdefault('calculation', 'scf')

        self.ctx.inputs.settings = self.ctx.inputs.settings.get_dict() if 'settings' in self.ctx.inputs else {}

    def validate_kpoints(self):
        """Validate the inputs related to k-points.

        Either an explicit `KpointsData` with given mesh/path, or a desired k-points distance should be specified. In
        the case of the latter, the `KpointsData` will be constructed for the input `StructureData` using the
        `create_kpoints_from_distance` calculation function.
        """
        if all(key not in self.inputs for key in ['kpoints', 'kpoints_distance']):
            return self.exit_codes.ERROR_INVALID_INPUT_KPOINTS

        try:
            kpoints = self.inputs.kpoints
        except AttributeError:
            inputs = {
                'structure': self.inputs.pw.structure,
                'distance': self.inputs.kpoints_distance,
                'force_parity': self.inputs.get('kpoints_force_parity', orm.Bool(False)),
                'metadata': {
                    'call_link_label': 'create_kpoints_from_distance'
                }
            }
            kpoints = create_kpoints_from_distance(**inputs)  # pylint: disable=unexpected-keyword-arg

        self.ctx.inputs.kpoints = kpoints

    def validate_pseudos(self):
        """Validate the inputs related to pseudopotentials.

        Either the pseudo potentials should be defined explicitly in the `pseudos` namespace, or alternatively, a family
        can be defined in `pseudo_family` that will be used together with the input `StructureData` to generate the
        required mapping.
        """
        structure = self.ctx.inputs.structure
        pseudos = self.ctx.inputs.get('pseudos', None)
        pseudo_family = self.inputs.get('pseudo_family', None)

        try:
            self.ctx.inputs.pseudos = validate_and_prepare_pseudos_inputs(structure, pseudos, pseudo_family)
        except ValueError as exception:
            self.report(f'{exception}')
            return self.exit_codes.ERROR_INVALID_INPUT_PSEUDO_POTENTIALS

    def set_max_seconds(self, max_wallclock_seconds):
        """Set the `max_seconds` to a fraction of `max_wallclock_seconds` option to prevent out-of-walltime problems.

        :param max_wallclock_seconds: the maximum wallclock time that will be set in the scheduler settings.
        """
        max_seconds_factor = self.defaults.delta_factor_max_seconds
        max_seconds = max_wallclock_seconds * max_seconds_factor
        self.ctx.inputs.parameters['CONTROL']['max_seconds'] = max_seconds

    def set_restart_type(self, restart_type, parent_folder=None):
        """Set the restart type for the next iteration."""

        if parent_folder is None and restart_type != RestartType.FROM_SCRATCH:
            raise ValueError('When not restarting from scratch, a `parent_folder` must be provided.')

        if restart_type == RestartType.FROM_SCRATCH:
            self.ctx.inputs.parameters['CONTROL']['restart_mode'] = 'from_scratch'
            self.ctx.inputs.parameters['ELECTRONS'].pop('startingpot', None)
            self.ctx.inputs.parameters['ELECTRONS'].pop('startingwfc', None)
            self.ctx.inputs.pop('parent_folder', None)

        elif restart_type == RestartType.FULL:
            self.ctx.inputs.parameters['CONTROL']['restart_mode'] = 'restart'
            self.ctx.inputs.parameters['ELECTRONS'].pop('startingpot', None)
            self.ctx.inputs.parameters['ELECTRONS'].pop('startingwfc', None)
            self.ctx.inputs.parent_folder = parent_folder

        elif restart_type == RestartType.FROM_CHARGE_DENSITY:
            self.ctx.inputs.parameters['CONTROL']['restart_mode'] = 'from_scratch'
            self.ctx.inputs.parameters['ELECTRONS']['startingpot'] = 'file'
            self.ctx.inputs.parameters['ELECTRONS'].pop('startingwfc', None)
            self.ctx.inputs.parent_folder = parent_folder

        elif restart_type == RestartType.FROM_WAVE_FUNCTIONS:
            self.ctx.inputs.parameters['CONTROL']['restart_mode'] = 'from_scratch'
            self.ctx.inputs.parameters['ELECTRONS'].pop('startingpot', None)
            self.ctx.inputs.parameters['ELECTRONS']['startingwfc'] = 'file'
            self.ctx.inputs.parent_folder = parent_folder

    def should_run_init(self):
        """Return whether an initialization calculation should be run.

        :return: boolean, `True` if `automatic_parallelization` was specified in the inputs, `False` otherwise.
        """
        return 'automatic_parallelization' in self.inputs

    def validate_init_inputs(self):
        """Validate the inputs that are required for the initialization calculation.

        The `automatic_parallelization` input expects a `Dict` node with the following keys:

            * max_wallclock_seconds
            * target_time_seconds
            * max_num_machines

        If any of these keys are not set or any superfluous keys are specified, the workchain will abort.
        """
        parallelization = self.inputs.automatic_parallelization.get_dict()

        expected_keys = ['max_wallclock_seconds', 'target_time_seconds', 'max_num_machines']
        received_keys = [(key, parallelization.get(key, None)) for key in expected_keys]
        remaining_keys = [key for key in parallelization.keys() if key not in expected_keys]

        for key, value in [(key, value) for key, value in received_keys if value is None]:
            self.report(f'required key "{key}" in automatic_parallelization input not found')
            return self.exit_codes.ERROR_INVALID_INPUT_AUTOMATIC_PARALLELIZATION_MISSING_KEY

        if remaining_keys:
            self.report(
                f"detected unrecognized keys in the automatic_parallelization input: {' '.join(remaining_keys)}"
            )
            return self.exit_codes.ERROR_INVALID_INPUT_AUTOMATIC_PARALLELIZATION_UNRECOGNIZED_KEY

        # Add the calculation mode to the automatic parallelization dictionary
        self.ctx.automatic_parallelization = {
            'max_wallclock_seconds': parallelization['max_wallclock_seconds'],
            'target_time_seconds': parallelization['target_time_seconds'],
            'max_num_machines': parallelization['max_num_machines'],
            'calculation_mode': self.ctx.inputs.parameters['CONTROL']['calculation']
        }

        options = self.ctx.inputs.metadata['options']
        options.setdefault('resources', {})['num_machines'] = parallelization['max_num_machines']
        options['max_wallclock_seconds'] = parallelization['max_wallclock_seconds']

    def run_init(self):
        """Run an initialization `PwCalculation` that will exit after the preamble.

        In the preamble, all the relevant dimensions of the problem are computed which allows us to make an estimate of
        the required resources and what parallelization flags need to be set.
        """
        inputs = self.ctx.inputs

        # Set the initialization flag and the initial default options
        inputs.settings['ONLY_INITIALIZATION'] = True
        inputs.metadata['options'] = update_mapping(inputs.metadata['options'], get_default_options())

        # Prepare the final input dictionary
        inputs = prepare_process_inputs(PwCalculation, inputs)
        running = self.submit(PwCalculation, **inputs)

        self.report(f'launching initialization {running.pk}<{self.ctx.process_name}>')

        return ToContext(calculation_init=running)

    def inspect_init(self):
        """Use the initialization `PwCalculation` to determine the required resource and parallelization settings."""
        calculation = self.ctx.calculation_init

        if not calculation.is_finished_ok:
            return self.exit_codes.ERROR_INITIALIZATION_CALCULATION_FAILED

        # Get automated parallelization settings
        parallelization = get_pw_parallelization_parameters(calculation, **self.ctx.automatic_parallelization)

        # Note: don't do this at home, we are losing provenance here. This should be done by a calculation function
        node = orm.Dict(dict=parallelization).store()
        self.out('automatic_parallelization', node)
        self.report(f'results of automatic parallelization in {node.__class__.__name__}<{node.pk}>')

        options = self.ctx.inputs.metadata['options']
        base_resources = options.get('resources', {})
        goal_resources = parallelization['resources']

        scheduler = calculation.computer.get_scheduler()
        resources = create_scheduler_resources(scheduler, base_resources, goal_resources)

        cmdline = self.ctx.inputs.settings.get('cmdline', [])
        cmdline = cmdline_remove_npools(cmdline)
        cmdline.extend(['-nk', str(parallelization['npools'])])

        # Set the new cmdline setting and resource options
        self.ctx.inputs.settings['cmdline'] = cmdline
        self.ctx.inputs.metadata['options'] = update_mapping(options, {'resources': resources})

        # Remove the only initialization flag
        self.ctx.inputs.settings.pop('ONLY_INITIALIZATION')

        return

    def prepare_process(self):
        """Prepare the inputs for the next calculation."""
        max_wallclock_seconds = self.ctx.inputs.metadata.options.get('max_wallclock_seconds', None)

        if max_wallclock_seconds is not None and 'max_seconds' not in self.ctx.inputs.parameters['CONTROL']:
            self.set_max_seconds(max_wallclock_seconds)
<<<<<<< HEAD
        
        if self.ctx.restart_calc:
            self.ctx.inputs.parameters['CONTROL']['restart_mode'] = 'restart'
            self.ctx.inputs.parent_folder = self.ctx.restart_calc.outputs.remote_folder
            try:
                if self.ctx.inputs.parameters['ELECTRONS']['startingpot'] == 'file':
                    self.ctx.inputs.parameters['CONTROL']['restart_mode'] = 'from_scratch'
            except:
                pass
            try:
                if self.ctx.inputs.parameters['ELECTRONS']['startingwfc'] == 'file':
                    self.ctx.inputs.parameters['CONTROL']['restart_mode'] = 'from_scratch'
            except:
                pass
        else:
            self.ctx.inputs.parameters['CONTROL']['restart_mode'] = 'from_scratch'
            self.ctx.inputs.pop('parent_folder', None)
=======
>>>>>>> 867f7c8d

    def report_error_handled(self, calculation, action):
        """Report an action taken for a calculation that has failed.

        This should be called in a registered error handler if its condition is met and an action was taken.

        :param calculation: the failed calculation node
        :param action: a string message with the action taken
        """
        arguments = [calculation.process_label, calculation.pk, calculation.exit_status, calculation.exit_message]
        self.report('{}<{}> failed with exit status {}: {}'.format(*arguments))
        self.report(f'Action taken: {action}')

    @process_handler(exit_codes=ExitCode(0))
    def sanity_check_insufficient_bands(self, calculation):
        """Perform a sanity check on the band occupations of a  successfully converged calculation.

        Verify that the occupation of the last band is below a certain threshold, unless `occupations` was explicitly
        set to `fixed` in the input parameters. If this is violated, the calculation used too few bands and cannot be
        trusted. The number of bands is increased and the calculation is restarted, using the charge density from the
        previous calculation.
        """
        from aiida_quantumespresso.utils.bands import get_highest_occupied_band

        occupations = calculation.inputs.parameters.get_attribute('SYSTEM', {}).get('occupations', None)

        if occupations is None:
            self.report(
                '`SYSTEM.occupations` parameter is not defined: performing band occupation check. '
                'If you want to disable this, explicitly set `SYSTEM.occupations` to `fixed`.'
            )

        # Only skip the check on the highest band occupation if `occupations` was explicitly set to `fixed`.
        if occupations == 'fixed':
            return

        try:
            bands = calculation.outputs.output_band
        except AttributeError:
            args = [self.ctx.process_name, calculation.pk]
            self.report('{}<{}> does not have `output_band` output, skipping sanity check.'.format(*args))
            return

        try:
            get_highest_occupied_band(bands)
        except ValueError as exception:
            args = [self.ctx.process_name, calculation.pk]
            self.report('{}<{}> run with smearing and highest band is occupied'.format(*args))
            self.report(f'BandsData<{bands.pk}> has invalid occupations: {exception}')
            self.report(f'{calculation.process_label}<{calculation.pk}> had insufficient bands')

            nbnd_cur = calculation.outputs.output_parameters.get_dict()['number_of_bands']
            nbnd_new = nbnd_cur + max(int(nbnd_cur * self.defaults.delta_factor_nbnd), self.defaults.delta_minimum_nbnd)
            self.ctx.inputs.parameters['SYSTEM']['nbnd'] = nbnd_new

            self.set_restart_type(RestartType.FROM_CHARGE_DENSITY, calculation.outputs.remote_folder)
            self.report(
                f'Action taken: increased number of bands to {nbnd_new} and restarting from the previous charge '
                'density.'
            )

            return ProcessHandlerReport(True)

    @process_handler(priority=600)
    def handle_unrecoverable_failure(self, calculation):
        """Handle calculations with an exit status below 400 which are unrecoverable, so abort the work chain."""
        if calculation.is_failed and calculation.exit_status < 400:
            self.report_error_handled(calculation, 'unrecoverable error, aborting...')
            return ProcessHandlerReport(True, self.exit_codes.ERROR_UNRECOVERABLE_FAILURE)

    @process_handler(priority=590, exit_codes=[])
    def handle_known_unrecoverable_failure(self, calculation):
        """Handle calculations with an exit status that correspond to a known failure mode that are unrecoverable.

        These failures may always be unrecoverable or at some point a handler may be devised.
        """
        self.report_error_handled(calculation, 'known unrecoverable failure detected, aborting...')
        return ProcessHandlerReport(True, self.exit_codes.ERROR_KNOWN_UNRECOVERABLE_FAILURE)

    @process_handler(
        priority=585,
        exit_codes=[
            PwCalculation.exit_codes.ERROR_COMPUTING_CHOLESKY,
            PwCalculation.exit_codes.ERROR_DIAGONALIZATION_TOO_MANY_BANDS_NOT_CONVERGED,
        ]
    )
    def handle_diagonalization_errors(self, calculation):
        """Handle known issues related to the diagonalization.

        Switch to ``diagonalization = 'cg'`` if not already running with this setting, and restart from the charge
        density. In case the run already used conjugate gradient diagonalization, abort.
        """
        if self.ctx.inputs.parameters['ELECTRONS'].get('diagonalization', None) == 'cg':
            action = 'found diagonalization issues but already running with conjugate gradient algorithm, aborting...'
            self.report_error_handled(calculation, action)
            return ProcessHandlerReport(True, self.exit_codes.ERROR_KNOWN_UNRECOVERABLE_FAILURE)

        self.ctx.inputs.parameters['ELECTRONS']['diagonalization'] = 'cg'
        action = 'found diagonalization issues, switching to conjugate gradient diagonalization.'
        self.report_error_handled(calculation, action)
        return ProcessHandlerReport(True)

    @process_handler(priority=580, exit_codes=[
        PwCalculation.exit_codes.ERROR_OUT_OF_WALLTIME,
    ])
    def handle_out_of_walltime(self, calculation):
        """Handle `ERROR_OUT_OF_WALLTIME` exit code.

        In this case the calculation shut down neatly and we can simply restart. We consider two cases:

        1. If the structure is unchanged, we do a full restart.
        2. If the structure has changed during the calculation, we restart from scratch.
        """
        try:
            self.ctx.inputs.structure = calculation.outputs.output_structure
        except exceptions.NotExistent:
            self.set_restart_type(RestartType.FULL, calculation.outputs.remote_folder)
            self.report_error_handled(calculation, 'simply restart from the last calculation')
        else:
            self.set_restart_type(RestartType.FROM_SCRATCH)
            self.report_error_handled(calculation, 'out of walltime: structure changed so restarting from scratch')

        return ProcessHandlerReport(True)

    @process_handler(
        priority=570, exit_codes=[
            PwCalculation.exit_codes.ERROR_IONIC_CONVERGENCE_REACHED_EXCEPT_IN_FINAL_SCF,
        ]
    )
    def handle_vcrelax_converged_except_final_scf(self, calculation):
        """Handle `ERROR_IONIC_CONVERGENCE_REACHED_EXCEPT_IN_FINAL_SCF` exit code.

        Convergence reached in `vc-relax` except thresholds exceeded in final scf: consider as converged.
        """
        self.ctx.is_finished = True
        action = 'ionic convergence thresholds met except in final scf: consider structure relaxed.'
        self.report_error_handled(calculation, action)
        self.results()  # Call the results method to attach the output nodes
        return ProcessHandlerReport(True, self.exit_codes.ERROR_IONIC_CONVERGENCE_REACHED_EXCEPT_IN_FINAL_SCF)

    @process_handler(priority=560, exit_codes=[
         PwCalculation.exit_codes.ERROR_IONIC_CONVERGENCE_NOT_REACHED,
         PwCalculation.exit_codes.ERROR_IONIC_CYCLE_EXCEEDED_NSTEP,
        ])
    def handle_relax_recoverable_ionic_convergence_error(self, calculation):
        """Handle various exit codes for recoverable `relax` calculations with failed ionic convergence.

        These exit codes signify that the ionic convergence thresholds were not met, but the output structure is usable,
        so the solution is to simply restart from scratch but from the output structure.
        """
        self.ctx.inputs.structure = calculation.outputs.output_structure
        action = 'no ionic convergence but clean shutdown: restarting from scratch but using output structure.'

        self.set_restart_type(RestartType.FROM_SCRATCH)
        self.report_error_handled(calculation, action)
        return ProcessHandlerReport(True)

    @process_handler(priority=565, exit_codes=[
        PwCalculation.exit_codes.ERROR_IONIC_CYCLE_BFGS_HISTORY_FAILURE,
        PwCalculation.exit_codes.ERROR_IONIC_CYCLE_BFGS_HISTORY_AND_FINAL_SCF_FAILURE,
        ])
    def handle_relax_recoverable_ionic_convergence_error_bfgs(self, calculation):
        """Handle various exit codes for recoverable `relax` calculations with failed ionic convergence.

        These exit codes signify that the ionic convergence thresholds were not met, but the output structure is usable,
        so the solution is to simply restart from scratch but from the output structure.
        In this case, as the BFGS history did not work, we restart with lowered trust_radius_min.
        If the latter is lower than 1.0e-6, then we set the ion_dynamics (and cell_dynamics) to 'damp'.
        """
        self.ctx.restart_calc = None

        trust_radius_min = self.ctx.inputs.parameters.setdefault('IONS', {}).setdefault('trust_radius_min', 1.0e-3)
        if trust_radius_min >= 1.0e-6:
            new_trust_radius_min = trust_radius_min/10.0
            self.ctx.inputs.parameters.setdefault('IONS', {})['trust_radius_min'] = new_trust_radius_min
            action = f'bfgs history failure: restarting with trust_radius_min={new_trust_radius_min}.'
        else:
            self.ctx.inputs.parameters.setdefault('IONS', {})['ion_dynamics'] = 'damp'
            action = f'bfgs history failure and trust_radius_min<1.0e-6: restarting with damp dynamics.'
            if self.ctx.inputs.parameters['CONTROL']['calculation'] == 'vc-relax':
                self.ctx.inputs.parameters.setdefault('CELL', {})['cell_dynamics'] = 'damp-w'     
        
        self.ctx.inputs.structure = calculation.outputs.output_structure
        
        self.report_error_handled(calculation, action)
        return ProcessHandlerReport(True)

    @process_handler(
        priority=550,
        exit_codes=[
            PwCalculation.exit_codes.ERROR_IONIC_CYCLE_ELECTRONIC_CONVERGENCE_NOT_REACHED,
            PwCalculation.exit_codes.ERROR_IONIC_CONVERGENCE_REACHED_FINAL_SCF_FAILED,
        ]
    )
    def handle_relax_recoverable_electronic_convergence_error(self, calculation):
        """Handle various exit codes for recoverable `relax` calculations with failed electronic convergence.

        These exit codes signify that the electronic convergence thresholds were not met, but the output structure is
        usable, so the solution is to simply restart from scratch but from the output structure and with a reduced
        ``mixing_beta``.
        """
        factor = self.defaults.delta_factor_mixing_beta
        mixing_beta = self.ctx.inputs.parameters.get('ELECTRONS', {}).get('mixing_beta', self.defaults.qe.mixing_beta)
        mixing_beta_new = mixing_beta * factor

        self.ctx.inputs.parameters['ELECTRONS']['mixing_beta'] = mixing_beta_new
        self.ctx.inputs.structure = calculation.outputs.output_structure
        action = 'no electronic convergence but clean shutdown: reduced beta mixing from {} to {} restarting from ' \
                 'scratch but using output structure.'.format(mixing_beta, mixing_beta_new)

        self.set_restart_type(RestartType.FROM_SCRATCH)
        self.report_error_handled(calculation, action)
        return ProcessHandlerReport(True)

    @process_handler(priority=410, exit_codes=[
        PwCalculation.exit_codes.ERROR_ELECTRONIC_CONVERGENCE_NOT_REACHED,
    ])
    def handle_electronic_convergence_not_reached(self, calculation):
        """Handle `ERROR_ELECTRONIC_CONVERGENCE_NOT_REACHED` error.

        Decrease the mixing beta and fully restart from the previous calculation.
        """
        factor = self.defaults.delta_factor_mixing_beta
        mixing_beta = self.ctx.inputs.parameters.get('ELECTRONS', {}).get('mixing_beta', self.defaults.qe.mixing_beta)
        mixing_beta_new = mixing_beta * factor # reducing by 20%
        
        electron_maxstep = self.ctx.inputs.parameters.get('ELECTRONS', {}).get('electron_maxstep', self.defaults.qe.electron_maxstep)
        electron_maxstep_new = int(electron_maxstep*self.defaults.delta_factor_electron_maxstep)

<<<<<<< HEAD
        self.ctx.restart_calc = None
        self.ctx.inputs.parameters.setdefault('ELECTRONS', {})['mixing_beta'] = mixing_beta_new
        if electron_maxstep < self.defaults.max_electron_maxstep: # will not exceed a certain value and will not change a large input
            self.ctx.inputs.parameters.setdefault('ELECTRONS', {})['electron_maxstep'] = electron_maxstep_new

        action = 'reduced beta mixing from {} to {}, '\
                 'increased self-consinstent max number of steps from {} to {}, '\
                 'and restarting from the last calculation'.format(mixing_beta,mixing_beta_new,
                                                                   electron_maxstep,electron_maxstep_new)
=======
        self.ctx.inputs.parameters['ELECTRONS']['mixing_beta'] = mixing_beta_new
        action = f'reduced beta mixing from {mixing_beta} to {mixing_beta_new} and restarting from the last calculation'

        self.set_restart_type(RestartType.FULL, calculation.outputs.remote_folder)
>>>>>>> 867f7c8d
        self.report_error_handled(calculation, action)
        return ProcessHandlerReport(True)

    @process_handler(priority=420, exit_codes=[
        PwCalculation.exit_codes.WARNING_ELECTRONIC_CONVERGENCE_NOT_REACHED,
    ])
    def handle_electronic_convergence_warning(self, calculation):
        """Handle `WARNING_ELECTRONIC_CONVERGENCE_NOT_REACHED': consider finished."""
        self.ctx.is_finished = True
        action = 'electronic convergence not reached but inputs say this is ok: consider finished.'
        self.report_error_handled(calculation, action)
        self.results()  # Call the results method to attach the output nodes
        return ProcessHandlerReport(True, self.exit_codes.WARNING_ELECTRONIC_CONVERGENCE_NOT_REACHED)<|MERGE_RESOLUTION|>--- conflicted
+++ resolved
@@ -447,26 +447,6 @@
 
         if max_wallclock_seconds is not None and 'max_seconds' not in self.ctx.inputs.parameters['CONTROL']:
             self.set_max_seconds(max_wallclock_seconds)
-<<<<<<< HEAD
-        
-        if self.ctx.restart_calc:
-            self.ctx.inputs.parameters['CONTROL']['restart_mode'] = 'restart'
-            self.ctx.inputs.parent_folder = self.ctx.restart_calc.outputs.remote_folder
-            try:
-                if self.ctx.inputs.parameters['ELECTRONS']['startingpot'] == 'file':
-                    self.ctx.inputs.parameters['CONTROL']['restart_mode'] = 'from_scratch'
-            except:
-                pass
-            try:
-                if self.ctx.inputs.parameters['ELECTRONS']['startingwfc'] == 'file':
-                    self.ctx.inputs.parameters['CONTROL']['restart_mode'] = 'from_scratch'
-            except:
-                pass
-        else:
-            self.ctx.inputs.parameters['CONTROL']['restart_mode'] = 'from_scratch'
-            self.ctx.inputs.pop('parent_folder', None)
-=======
->>>>>>> 867f7c8d
 
     def report_error_handled(self, calculation, action):
         """Report an action taken for a calculation that has failed.
@@ -696,8 +676,7 @@
         electron_maxstep = self.ctx.inputs.parameters.get('ELECTRONS', {}).get('electron_maxstep', self.defaults.qe.electron_maxstep)
         electron_maxstep_new = int(electron_maxstep*self.defaults.delta_factor_electron_maxstep)
 
-<<<<<<< HEAD
-        self.ctx.restart_calc = None
+
         self.ctx.inputs.parameters.setdefault('ELECTRONS', {})['mixing_beta'] = mixing_beta_new
         if electron_maxstep < self.defaults.max_electron_maxstep: # will not exceed a certain value and will not change a large input
             self.ctx.inputs.parameters.setdefault('ELECTRONS', {})['electron_maxstep'] = electron_maxstep_new
@@ -706,12 +685,12 @@
                  'increased self-consinstent max number of steps from {} to {}, '\
                  'and restarting from the last calculation'.format(mixing_beta,mixing_beta_new,
                                                                    electron_maxstep,electron_maxstep_new)
-=======
+
         self.ctx.inputs.parameters['ELECTRONS']['mixing_beta'] = mixing_beta_new
         action = f'reduced beta mixing from {mixing_beta} to {mixing_beta_new} and restarting from the last calculation'
 
         self.set_restart_type(RestartType.FULL, calculation.outputs.remote_folder)
->>>>>>> 867f7c8d
+
         self.report_error_handled(calculation, action)
         return ProcessHandlerReport(True)
 
