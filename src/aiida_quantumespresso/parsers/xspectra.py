# -*- coding: utf-8 -*-
import re

from aiida.orm import Dict, XyData
import numpy as np

from aiida_quantumespresso.parsers import QEOutputParsingError
from aiida_quantumespresso.parsers.base import Parser


class XspectraParser(Parser):
    """ Parser for the XSpectraCalculation calcjob plugin """

    def parse(self, **kwargs):
        """Parse the contents of the output files stored in the `retrieved` output node."""
        from aiida.plugins import DataFactory

        retrieved = self.retrieved
        try:
            filename_stdout = self.node.get_option('output_filename')
            with retrieved.base.repository.open(filename_stdout, 'r') as fil:
                out_file = fil.readlines()
        except OSError:
            return self.exit(self.exit_codes.ERROR_OUTPUT_STDOUT_READ)

        # Check the stdout for obvious errors
        job_done = False
        for line in out_file:
            if 'Wrong xiabs!!!' in line:
                return self.exit(self.exit_codes.ERROR_OUTPUT_ABSORBING_SPECIES_WRONG)
            if 'xiabs < 1 or xiabs > ntyp' in line:
                return self.exit(self.exit_codes.ERROR_OUTPUT_ABSORBING_SPECIES_ZERO)
            if 'Calculation not finished' in line:
                return self.exit(self.exit_codes.ERROR_OUT_OF_WALLTIME)
            if 'END JOB' in line:
                job_done = True
                break
        if not job_done:
            return self.exit(self.exit_codes.ERROR_OUTPUT_STDOUT_INCOMPLETE)

        # Check that the spectra data file exists and is readable
        try:
            with retrieved.base.repository.open(self.node.process_class._Spectrum_FILENAME, 'r') as fil:
                xspectra_file = fil.readlines()
        except OSError:
            return self.exit(self.exit_codes.ERROR_READING_SPECTRUM_FILE)

        # Check that the data in the spectra file can be read by NumPy
        try:
            xspectra_data = np.genfromtxt(xspectra_file)
        except ValueError:
            return self.exit(self.exit_codes.ERROR_READING_SPECTRUM_FILE_DATA)

        # end of initial checks

        array_names = [[], []]
        array_units = [[], []]

        array_names[0] = ['energy', 'sigma'] # for non-spin-polarised calculations
        array_units[0] = ['eV', 'n/a']

        array_names[1] = ['energy', 'sigma_tot', 'sigma_up', 'sigma_down'] # for spin-polarised calculations
        array_units[1] = ['eV', 'n/a', 'n/a', 'n/a']

        array_data, spin = parse_raw_xspectra(xspectra_file, array_names, array_units)

        energy_units = 'eV'
        xy_data = XyData()
        xy_data.set_x(array_data['energy'], 'energy', energy_units)

        y_arrays = []
        y_names = []
        y_units = []
        if spin:
            y_arrays += [array_data['sigma_tot']]
            y_names += ['sigma_tot']
            y_arrays += [array_data['sigma_up']]
            y_arrays += [array_data['sigma_down']]
            y_names += ['sigma_up']
            y_names += ['sigma_down']
            y_units += ['n/a'] * 3
        else:
            y_arrays += [array_data['sigma']]
            y_names += ['sigma']
            y_units += ['n/a']

        xy_data.set_y(y_arrays, y_names, y_units)

        parsed_data, logs = parse_stdout_xspectra(filecontent=out_file, codename='XSpectra')

        # Parse some additional info which the stdout does not reliably report
<<<<<<< HEAD
        parameters = self.node.inputs.parameters.get_attribute('INPUT_XSPECTRA', None)
=======
        parameters = self.node.inputs.parameters.base.attributes.get('INPUT_XSPECTRA', {})
>>>>>>> 9bb7cbfc

        xepsilon_defaults = {
            '1': 0,
            '2': 0,
            '3': 1,
        }
        raw_xepsilon = [parameters.get(f'xepsilon({n})', xepsilon_defaults[n]) for n in ['1', '2', '3']]
        parsed_data['xepsilon'] = [float(n) for n in raw_xepsilon]
        parsed_data['xcoordcrys'] = parameters.get('xcoordcrys', True)
        parsed_data['xonly_plot'] = parameters.get('xonly_plot', False)
        self.emit_logs(logs)

        self.out('spectra', xy_data)
        self.out('output_parameters', Dict(dict=parsed_data))

def parse_raw_xspectra(xspectra_file, array_names, array_units):
    """Parse the content of the output spectrum.

    This function takes as input the xspectra_file as a list of filelines along with information on how to give labels
    and units to the parsed data.

    :param xspectra_file: xspectra file lines in the form of a list
    :type xspectra_file: list
    :param array_names: list of all array names.
    :type array_names: list
    :param array_units: list of all array units.
    :type array_units: list

    :return array_data: narray, a dictionary for ArrayData type, which
        contains all parsed xspectra output along with labels and units
    """

    xspectra_header = xspectra_file[:4]
    xspectra_data = np.genfromtxt(xspectra_file)
    if len(xspectra_data) == 0:
        raise QEOutputParsingError('XSpectra file is empty.')
    if np.isnan(xspectra_data).any():
        raise QEOutputParsingError('XSpectra file contains non-numeric elements.')

    if len(xspectra_data[0]) == 2:
        array_names = array_names[0]
        array_units = array_units[0]
        spin = False
    elif len(xspectra_data[0]) == 4:
        array_names = array_names[1]
        array_units = array_units[1]
        spin = True
    else:
        raise QEOutputParsingError('XSpectra data file in unsuitable format for the parser')

    i = 0
    array_data = {}
    array_data['header'] = np.array(xspectra_header)
    while i < len(array_names):
        array_data[array_names[i]] = xspectra_data[:, i]
        array_data[array_names[i] + '_units'] = np.array(array_units[i])
        i += 1
    return array_data, spin

def parse_stdout_xspectra(filecontent, codename=None, message_map=None):
    """Parses the output file of an XSpectra calculation, checking for
    basic content like END JOB, errors with %%%%, and the core level energy
    and the energy zero of the spectrum.

    :param filecontent: a string with the output file content
    :param codename: the string printed both in the header and near the
                    walltime. If passed, a few more things are parsed (e.g.
                    code version, walltime, ...)
    :returns: tuple of two dictionaries, with the parsed data and log
              messages, respectively
    """
    from aiida_quantumespresso.utils.mapping import get_logging_container

    from .parse_raw.base import convert_qe_time_to_sec

    keys = ['error', 'warning']

    if message_map is not None and (not isinstance(message_map, dict) or any(key not in message_map for key in keys)):
        raise RuntimeError(f'invalid format `message_map`: should be dictionary with two keys {keys}')

    logs = get_logging_container()
    parsed_data = {}

    lines = filecontent if isinstance(filecontent, list) else filecontent.split('\n')

    # Parse the necessary information for data plotting: core level energy of the
    # absorbing atom and the energy zero of the spectrum (typically the Fermi level)
    for line in lines:
        if 'From SCF save directory' in line:
            if '(spin polarized work)' in line:
                spin = True
            else:
                spin = False
            parsed_data['lsda'] = spin
        if 'ehomo [eV]' in line:
            if spin:
                homo_energy = line.split(':')[-2].split('(')[0].strip()
            else:
                homo_energy = line.split(':')[-1].split('(')[0].strip()
            homo_energy_units = line.split('[')[1].split(':')[0].replace(']', '')
            parsed_data['highest_occupied_level'] = homo_energy
            parsed_data['highest_occupied_level_units'] = homo_energy_units
        if 'elumo [eV]' in line:
            if spin:
                lumo_energy = line.split(':')[-2].split('(')[0].strip()
            else:
                lumo_energy = line.split(':')[-1].split('(')[0].strip()
            lumo_energy_units = line.split('[')[1].split(':')[0].replace(']', '')
            parsed_data['lowest_unoccupied_level'] = lumo_energy
            parsed_data['lowest_unoccupied_level_units'] = lumo_energy_units
            parsed_data['lumo_found'] = True
        elif 'No LUMO value' in line:
            parsed_data['lumo_found'] = False
        if 'ef    [eV]' in line:
            ef_energy = line.split(':')[-1].split('(')[0].strip()
            ef_energy_units = line.split('[')[1].split(':')[0].replace(']', '')
            parsed_data['fermi_energy'] = ef_energy
            parsed_data['fermi_energy_units'] = ef_energy_units

        # parse per-process dynamical RAM estimates
        if 'Estimated max dynamical RAM per process' in line:
            value = line.split('>')[-1]
            match = re.match(r'\s+([+-]?\d+(\.\d*)?|\.\d+([eE][+-]?\d+)?)\s*(Mb|MB|GB)', value)
            if match:
                try:
                    parsed_data['estimated_ram_per_process'] = float(match.group(1))
                    parsed_data['estimated_ram_per_process_units'] = match.group(4)
                except (IndexError, ValueError):
                    pass

        # parse total dynamical RAM estimates
        if 'Estimated total dynamical RAM' in line:
            value = line.split('>')[-1]
            match = re.match(r'\s+([+-]?\d+(\.\d*)?|\.\d+([eE][+-]?\d+)?)\s*(Mb|MB|GB)', value)
            if match:
                try:
                    parsed_data['estimated_ram_total'] = float(match.group(1))
                    parsed_data['estimated_ram_total_units'] = match.group(4)
                except (IndexError, ValueError):
                    pass

        if 'Core level energy' in line:
            core_energy_line = line
            parsed_data['core_level_energy'] = core_energy_line.split('[')[1].split(':')[1].strip()
            parsed_data['core_level_energy_units'] = core_energy_line.split('[')[1].split(':')[0].replace(']', '')
        if 'energy-zero' in line:
            energy_zero_line = line
            parsed_data['energy_zero'] = energy_zero_line.split('[')[1].split(':')[1].strip()
            parsed_data['energy_zero_units'] = energy_zero_line.split('[')[1].split(':')[0].replace(']', '')

    if codename is not None:

        codestring = f'Program {codename}'

        for line_number, line in enumerate(lines):

            if codestring in line and 'starts on' in line:
                parsed_data['code_version'] = line.split(codestring)[1].split('starts on')[0].strip()

            # Parse the walltime
            # XSpectra does not appear next to the timing data, so we must find 'xanes' instead.
            if 'xanes' in line and 'WALL' in line:
                    try:
                        time = line.split('CPU')[1].split('WALL')[0].strip()
                        parsed_data['wall_time'] = time
                    except (ValueError, IndexError):
                        logs.warnings.append('ERROR_PARSING_WALLTIME')
                    try:
                        parsed_data['wall_time_seconds'] = convert_qe_time_to_sec(time)
                    except ValueError:
                        logs.warnings.append('ERROR_CONVERTING_WALLTIME_TO_SECONDS')

            # Parse an error message with optional mapping of the message
            if '%%%%%%%%%%%%%%' in line:
                parse_output_error(lines, line_number, logs, message_map)

    return parsed_data, logs<|MERGE_RESOLUTION|>--- conflicted
+++ resolved
@@ -89,11 +89,7 @@
         parsed_data, logs = parse_stdout_xspectra(filecontent=out_file, codename='XSpectra')
 
         # Parse some additional info which the stdout does not reliably report
-<<<<<<< HEAD
-        parameters = self.node.inputs.parameters.get_attribute('INPUT_XSPECTRA', None)
-=======
         parameters = self.node.inputs.parameters.base.attributes.get('INPUT_XSPECTRA', {})
->>>>>>> 9bb7cbfc
 
         xepsilon_defaults = {
             '1': 0,
