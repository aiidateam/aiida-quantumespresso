--- conflicted
+++ resolved
@@ -120,8 +120,6 @@
 
         inputs = cls.get_protocol_inputs(protocol, overrides)
 
-<<<<<<< HEAD
-=======
         if electronic_type is ElectronicType.INSULATOR:
             inputs['ph']['parameters']['INPUTPH']['epsil'] = True
 
@@ -129,7 +127,6 @@
         qpoints = orm.KpointsData()
         qpoints.set_kpoints_mesh(qpoints_mesh)
 
->>>>>>> 9061ea5d
         metadata = inputs['ph']['metadata']
 
         if options:
@@ -145,7 +142,6 @@
         if 'settings' in inputs['ph']:
             builder.ph['settings'] = orm.Dict(inputs['ph']['settings'])
         builder.clean_workdir = orm.Bool(inputs['clean_workdir'])
-<<<<<<< HEAD
 
         if 'qpoints' in inputs:
             qpoints_mesh = inputs['qpoints']
@@ -156,10 +152,7 @@
             builder.qpoints_distance = orm.Float(inputs['qpoints_distance'])
             builder.qpoints_force_parity = orm.Bool(inputs['qpoints_force_parity'])
 
-=======
-        builder.ph['qpoints'] = qpoints
         builder.max_iterations = orm.Int(inputs['max_iterations'])
->>>>>>> 9061ea5d
         # pylint: enable=no-member
 
         return builder
