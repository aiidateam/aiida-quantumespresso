# -*- coding: utf-8 -*-
from aiida_quantumespresso.calculations.q2r import Q2rCalculation
from aiida_quantumespresso.data.force_constants import ForceConstantsData

from .base import Parser


class Q2rParser(Parser):
    """Parser implementation for the Q2rCalculation."""

    def parse(self, **kwargs):
        """Parse the retrieved files from a `Q2rCalculation`."""
        retrieved = self.retrieved
        filename_stdout = self.node.get_option('output_filename')
        filename_force_constants = Q2rCalculation._FORCE_CONSTANTS_NAME

        if filename_stdout not in retrieved.base.repository.list_object_names():
            return self.exit(self.exit_codes.ERROR_OUTPUT_STDOUT_READ)

        if filename_force_constants not in retrieved.base.repository.list_object_names():
            return self.exit(self.exit_codes.ERROR_READING_FORCE_CONSTANTS_FILE)

        if 'JOB DONE' not in retrieved.base.repository.get_object_content(filename_stdout):
            return self.exit(self.exit_codes.ERROR_OUTPUT_STDOUT_INCOMPLETE)

<<<<<<< HEAD
        with retrieved.open(filename_force_constants, 'rb') as handle:
            self.out('force_constants', ForceConstantsData(file=handle, filename=filename_force_constants))
=======
        with retrieved.base.repository.open(filename_force_constants, 'rb') as handle:
            self.out('force_constants', ForceConstantsData(file=handle))
>>>>>>> 6d0176f0

        return<|MERGE_RESOLUTION|>--- conflicted
+++ resolved
@@ -23,12 +23,7 @@
         if 'JOB DONE' not in retrieved.base.repository.get_object_content(filename_stdout):
             return self.exit(self.exit_codes.ERROR_OUTPUT_STDOUT_INCOMPLETE)
 
-<<<<<<< HEAD
-        with retrieved.open(filename_force_constants, 'rb') as handle:
+        with retrieved.base.repository.open(filename_force_constants, 'rb') as handle:
             self.out('force_constants', ForceConstantsData(file=handle, filename=filename_force_constants))
-=======
-        with retrieved.base.repository.open(filename_force_constants, 'rb') as handle:
-            self.out('force_constants', ForceConstantsData(file=handle))
->>>>>>> 6d0176f0
 
         return